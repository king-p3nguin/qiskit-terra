--- conflicted
+++ resolved
@@ -14,6 +14,7 @@
 # See the License for the specific language governing permissions and
 # limitations under the License.
 # =============================================================================
+
 """
 Quantum Tomography Module
 
@@ -430,23 +431,18 @@
     return [__get_prep_basis_op(dic, basis) for dic in ordered]
 
 
-def state_tomography_data(Q_program, name, meas_qubits, backend=None,
-                          basis=None):
+def state_tomography_data(Q_result, name, meas_qubits, basis=None):
     """
     Return a list of state tomography measurement outcomes.
 
     Args:
-        Q_program (QuantumProgram): A quantum program containing count data
-                                    from execution on a backend.
+        Q_result (Result): Results from execution of a state tomography
+            circuits on a backend.
         name (string): The name of the base state preparation circuit.
         meas_qubits (list[int]): a list of the qubit indexes measured.
-        backend (str, optional): the backend the tomography circuits were
-                                 executed on. If not specified it will use the
-                                 default backend of QuantumProgram.get_counts.
         basis (basis dict, optional): the basis used for measurement. Default
-                                      is the Pauli basis.
-
-<<<<<<< HEAD
+            is the Pauli basis.
+
     Returns:
         A list of dicts for the outcome of each state tomography
         measurement circuit. The keys of the dictionary are
@@ -462,16 +458,7 @@
     if basis is None:
         basis = __DEFAULT_BASIS
     labels = state_tomography_circuit_names(name, meas_qubits)
-    counts = [marginal_counts(Q_program.get_counts(circ, backend), meas_qubits)
-=======
-def state_tomography_data(data, name, meas_qubits, basis=None):
-    """
-    """
-    if basis is None:
-        basis = __default_basis
-    labels = state_tomography_labels(name, meas_qubits)
-    counts = [marginal_counts(data.get_counts(circ), meas_qubits)
->>>>>>> 60b62d59
+    counts = [marginal_counts(Q_result.get_counts(circ), meas_qubits)
               for circ in labels]
     shots = [sum(c.values()) for c in counts]
     meas_basis = __meas_basis(len(meas_qubits), basis)
@@ -480,25 +467,17 @@
     return ret
 
 
-<<<<<<< HEAD
-def process_tomography_data(Q_program, name, meas_qubits, backend=None,
-                            basis=None):
-=======
-def process_tomography_data(data, name, meas_qubits, basis=None):
->>>>>>> 60b62d59
+def process_tomography_data(Q_result, name, meas_qubits, basis=None):
     """
     Return a list of process tomography measurement outcomes.
 
     Args:
-        Q_program (QuantumProgram): A quantum program containing count data
-                                    from execution on a backend.
+        Q_result (Result): Results from execution of a process tomography
+            circuits on a backend.
         name (string): The name of the circuit being reconstructed.
         meas_qubits (list[int]): a list of the qubit indexes measured.
-        backend (str, optional): the backend the tomography circuits were
-                                 executed on. If not specified it will use the
-                                 default backend of QuantumProgram.get_counts.
         basis (basis dict, optional): the basis used for measurement. Default
-                                      is the Pauli basis.
+            is the Pauli basis.
 
     Returns:
         A list of dicts for the outcome of each process tomography
@@ -517,13 +496,8 @@
     if basis is None:
         basis = __DEFAULT_BASIS
     n = len(meas_qubits)
-<<<<<<< HEAD
     labels = process_tomography_circuit_names(name, meas_qubits)
-    counts = [marginal_counts(Q_program.get_counts(circ, backend), meas_qubits)
-=======
-    labels = process_tomography_labels(name, meas_qubits)
-    counts = [marginal_counts(data.get_counts(circ), meas_qubits)
->>>>>>> 60b62d59
+    counts = [marginal_counts(Q_result.get_counts(circ), meas_qubits)
               for circ in labels]
     shots = [sum(c.values()) for c in counts]
     meas_basis = __meas_basis(n, basis)
