--- conflicted
+++ resolved
@@ -16,13 +16,8 @@
 # =============================================================================
 
 from .quantum_algorithm import QuantumAlgorithm
-<<<<<<< HEAD
-from .adaptive import VQE, QAOA, QSVMVariational, QGAN
-from .classical import ExactEigensolver, ExactLPsolver, SVM_Classical
-=======
 from .adaptive import VQE, QAOA, QSVMVariational
 from .classical import ExactEigensolver, ExactLSsolver, SVM_Classical
->>>>>>> 962d20bf
 from .many_sample import EOH, QSVMKernel
 from .single_sample import Grover, IQPE, QPE, AmplitudeEstimation, Simon, \
     DeutschJozsa, BernsteinVazirani, HHL, Shor
